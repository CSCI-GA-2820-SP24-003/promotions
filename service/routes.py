--- conflicted
+++ resolved
@@ -68,28 +68,6 @@
 
 
 ######################################################################
-<<<<<<< HEAD
-# LIST PROMOTIONS
-######################################################################
-@app.route("/promotions", methods=["GET"])
-def list_promotions():
-    """
-    Retreives list of all Promotions
-
-    This endpoint will return a list of all Promotions 
-    """
-    app.logger.info("Request to List all promotions")
-    #should i deserialize first?
-    promotions =  Promotion.list_all()
-    serialized_promotions = [promotion.serialize() for promotion in promotions]
-
-
-    app.logger.info("Promotions Listed") 
-    return jsonify(serialized_promotions), status.HTTP_200_OK
-
-
-######################################################################
-=======
 # READ A PROMOTION
 ######################################################################
 @app.route("/promotions/<int:promotion_id>", methods=["GET"])
@@ -128,9 +106,29 @@
     Promotion.delete_by_id(promotion_id)
     app.logger.info("Deleted Promotion: %s", promotion.name)
     return jsonify(promotion.serialize()), status.HTTP_200_OK
+  
+  
+######################################################################
+# LIST PROMOTIONS
+######################################################################
+@app.route("/promotions", methods=["GET"])
+def list_promotions():
+    """
+    Retreives list of all Promotions
+
+    This endpoint will return a list of all Promotions 
+    """
+    app.logger.info("Request to List all promotions")
+    #should i deserialize first?
+    promotions =  Promotion.list_all()
+    serialized_promotions = [promotion.serialize() for promotion in promotions]
+
+
+    app.logger.info("Promotions Listed") 
+    return jsonify(serialized_promotions), status.HTTP_200_OK
+
 
 ######################################################################
->>>>>>> 7946de2f
 #  U T I L I T Y   F U N C T I O N S
 ######################################################################
 
