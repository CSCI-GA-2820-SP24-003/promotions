"""
TestPromotion API Service Test Suite
"""

import os
import logging
from unittest import TestCase
from datetime import date
from wsgi import app
from service.common import status
from service.models import db, Promotion
from .factories import PromotionFactory

DATABASE_URI = os.getenv(
    "DATABASE_URI", "postgresql+psycopg://postgres:postgres@localhost:5432/testdb"
)
BASE_URL = "/promotions"


######################################################################
#  T E S T   C A S E S
######################################################################
# pylint: disable=too-many-public-methods
class TestPromotionService(TestCase):
    """REST API Server Tests"""

    @classmethod
    def setUpClass(cls):
        """Run once before all tests"""
        app.config["TESTING"] = True
        app.config["DEBUG"] = False
        # Set up the test database
        app.config["SQLALCHEMY_DATABASE_URI"] = DATABASE_URI
        app.logger.setLevel(logging.CRITICAL)
        app.app_context().push()

    @classmethod
    def tearDownClass(cls):
        """Run once after all tests"""
        db.session.close()

    def setUp(self):
        """Runs before each test"""
        self.client = app.test_client()
        db.session.query(Promotion).delete()  # clean up the last tests
        db.session.commit()

    def tearDown(self):
        """This runs after each test"""
        db.session.remove()

    def _create_promotions(self, count):
        """Factory method to create promotions in bulk"""
        promotions = []
        for _ in range(count):
            test_promotion = PromotionFactory()
            response = self.client.post(BASE_URL, json=test_promotion.serialize())
            self.assertEqual(
                response.status_code,
                status.HTTP_201_CREATED,
                "Could not create test promotion",
            )
            new_promotion = response.get_json()
            test_promotion.id = new_promotion["id"]
            promotions.append(test_promotion)
        return promotions

    ######################################################################
    #  P L A C E   T E S T   C A S E S   H E R E
    ######################################################################

    def test_index(self):
        """It should call the home page"""
        resp = self.client.get("/")
        self.assertEqual(resp.status_code, status.HTTP_200_OK)

    def test_create_promotion(self):
        """It should Create a new Promotion"""
        test_promotion = PromotionFactory()
        logging.debug("Test Promotion: %s", test_promotion.serialize())
        response = self.client.post(BASE_URL, json=test_promotion.serialize())
        self.assertEqual(response.status_code, status.HTTP_201_CREATED)

        # Make sure location header is set
        location = response.headers.get("Location", None)
        self.assertIsNotNone(location)

        # Check the data is correct
        new_promotion = response.get_json()
        self.assertEqual(new_promotion["name"], test_promotion.name)
        self.assertEqual(
            date.fromisoformat(new_promotion["start_date"]), test_promotion.start_date
        )
        self.assertEqual(new_promotion["duration"], test_promotion.duration)
        self.assertEqual(new_promotion["rule"], test_promotion.rule)
        self.assertEqual(new_promotion["product_id"], test_promotion.product_id)

        # Check that the location header was correct
<<<<<<< HEAD
        # response = self.client.get(location)
        # self.assertEqual(response.status_code, status.HTTP_200_OK)
        # new_promotion = response.get_json()
        # self.assertEqual(new_promotion["name"], test_promotion.name)
        # self.assertEqual(date.fromisoformat(new_promotion["start_date"]), test_promotion.start_date)
        # self.assertEqual(new_promotion["duration"], test_promotion.duration)
        # self.assertEqual(new_promotion["rule"], test_promotion.rule)
        # self.assertEqual(new_promotion["product_id"], test_promotion.product_id)


    def test_list_promotion(self): #maybe we dont need an input for the call
        """It should list all Promotions"""
        self._create_promotions(2)
        response = self.client.get(BASE_URL)
        self.assertEqual(response.status_code, status.HTTP_200_OK)
        promotions = response.get_json()
        self.assertEqual(len(promotions), 2) 


######################################################################
#  HELPER FUNCTION
######################################################################
    def _create_promotions(self, size):
        """Factory method to create promotions in bulk"""
        promotions = []
        for _ in range(size):
            promotion = PromotionFactory()
            resp = self.client.post(BASE_URL, json=promotion.serialize())
            self.assertEqual(
                resp.status_code,
                status.HTTP_201_CREATED,
                "Could not create test promotion"
            )
            new_promotion = resp.get_json()
            promotion.id = new_promotion["id"]
            promotions.append(promotion)

        return promotions
=======
        response = self.client.get(location)
        self.assertEqual(response.status_code, status.HTTP_200_OK)
        new_promotion = response.get_json()
        self.assertEqual(new_promotion["name"], test_promotion.name)
        self.assertEqual(date.fromisoformat(new_promotion["start_date"]), test_promotion.start_date)
        self.assertEqual(new_promotion["duration"], test_promotion.duration)
        self.assertEqual(new_promotion["rule"], test_promotion.rule)
        self.assertEqual(new_promotion["product_id"], test_promotion.product_id)

    def test_get_promotion(self):
        """It should Get a single Promotion"""
        # get the id of a promotion
        test_promotion = self._create_promotions(1)[0]
        response = self.client.get(f"{BASE_URL}/{test_promotion.id}")
        self.assertEqual(response.status_code, status.HTTP_200_OK)
        data = response.get_json()
        self.assertEqual(data["name"], test_promotion.name)

    def test_delete_promotion(self):
        """This should delete a single Promotion"""
        # get the id of a promotion
        test_db = self._create_promotions(5)
        test_promotion_id = test_db[0].id
        test_promotion_name = test_db[0].name
        response = self.client.post(f"{BASE_URL}/delete/{test_promotion_id}")
        self.assertEqual(response.status_code, status.HTTP_200_OK)
        data = response.get_json()
        self.assertEqual(data["name"], test_promotion_name)
        response_again = self.client.post(f"{BASE_URL}/delete/{test_promotion_id}")
        self.assertEqual(response_again.status_code, status.HTTP_404_NOT_FOUND)
>>>>>>> 7946de2f
<|MERGE_RESOLUTION|>--- conflicted
+++ resolved
@@ -96,46 +96,6 @@
         self.assertEqual(new_promotion["product_id"], test_promotion.product_id)
 
         # Check that the location header was correct
-<<<<<<< HEAD
-        # response = self.client.get(location)
-        # self.assertEqual(response.status_code, status.HTTP_200_OK)
-        # new_promotion = response.get_json()
-        # self.assertEqual(new_promotion["name"], test_promotion.name)
-        # self.assertEqual(date.fromisoformat(new_promotion["start_date"]), test_promotion.start_date)
-        # self.assertEqual(new_promotion["duration"], test_promotion.duration)
-        # self.assertEqual(new_promotion["rule"], test_promotion.rule)
-        # self.assertEqual(new_promotion["product_id"], test_promotion.product_id)
-
-
-    def test_list_promotion(self): #maybe we dont need an input for the call
-        """It should list all Promotions"""
-        self._create_promotions(2)
-        response = self.client.get(BASE_URL)
-        self.assertEqual(response.status_code, status.HTTP_200_OK)
-        promotions = response.get_json()
-        self.assertEqual(len(promotions), 2) 
-
-
-######################################################################
-#  HELPER FUNCTION
-######################################################################
-    def _create_promotions(self, size):
-        """Factory method to create promotions in bulk"""
-        promotions = []
-        for _ in range(size):
-            promotion = PromotionFactory()
-            resp = self.client.post(BASE_URL, json=promotion.serialize())
-            self.assertEqual(
-                resp.status_code,
-                status.HTTP_201_CREATED,
-                "Could not create test promotion"
-            )
-            new_promotion = resp.get_json()
-            promotion.id = new_promotion["id"]
-            promotions.append(promotion)
-
-        return promotions
-=======
         response = self.client.get(location)
         self.assertEqual(response.status_code, status.HTTP_200_OK)
         new_promotion = response.get_json()
@@ -166,4 +126,14 @@
         self.assertEqual(data["name"], test_promotion_name)
         response_again = self.client.post(f"{BASE_URL}/delete/{test_promotion_id}")
         self.assertEqual(response_again.status_code, status.HTTP_404_NOT_FOUND)
->>>>>>> 7946de2f
+
+
+    def test_list_promotion(self): #maybe we dont need an input for the call
+        """It should list all Promotions"""
+        self._create_promotions(2)
+        response = self.client.get(BASE_URL)
+        self.assertEqual(response.status_code, status.HTTP_200_OK)
+        promotions = response.get_json()
+        self.assertEqual(len(promotions), 2) 
+
+       